from fastapi import FastAPI, Depends, HTTPException, UploadFile, File
from fastapi.middleware.cors import CORSMiddleware
from models.request_models import UserRequest, AnswerSubmission
import orchestrator
from pydantic import BaseModel
from typing import List
import os
import asyncio
import httpx
import re
import unicodedata
import torch
import json
from fastapi import File, UploadFile
from dotenv import load_dotenv
from sqlalchemy.orm import Session
from database import get_db, Content
from googleapiclient.discovery import build
from langchain_community.embeddings import HuggingFaceEmbeddings
from sentence_transformers.util import cos_sim


load_dotenv()

app = FastAPI(title="Educational Content Recommender")

#CORS
app.add_middleware(
    CORSMiddleware,
    allow_origins=["http://localhost:3000", "http://127.0.0.1:3000", "*"],
    allow_credentials=True,
    allow_methods=["*"],
    allow_headers=["*"],
)

# API Keys
YOUTUBE_API_KEY = os.getenv("YOUTUBE_API_KEY")
GOOGLE_API_KEY = os.getenv("GOOGLE_API_KEY")
GOOGLE_CSE_ID = os.getenv("GOOGLE_CSE_ID")
GEMINI_API_KEY = os.getenv("GEMINI_API_KEY")
ASSEMBLY_API_KEY = os.getenv("ASSEMBLYAI_API_KEY")

# API URLs
ASSEMBLY_UPLOAD_URL = "https://api.assemblyai.com/v2/upload"
ASSEMBLY_TRANSCRIPT_URL = "https://api.assemblyai.com/v2/transcript"

# Clients
youtube = build("youtube", "v3", developerKey=YOUTUBE_API_KEY)
embedding_model = HuggingFaceEmbeddings(
    model_name="sentence-transformers/all-MiniLM-L6-v2")


# Utility Functions
def clean_text(text: str) -> str:
    """Normalize & clean input text for better embeddings & search"""
    if not text:
        return ""
    text = unicodedata.normalize("NFKD", text)
    text = re.sub(r"[^\w\s]", " ", text)   # remove punctuation
    text = re.sub(r"\s+", " ", text)       # collapse spaces
    return text.strip().lower()

# Models
class SearchQuery(BaseModel):
    query: str
    max_results: int = 5
    platforms: List[str] = ["youtube", "web"]


# External Fetchers

async def fetch_youtube_videos(query: str, max_results: int):
    try:
        search_response = youtube.search().list(
            q=query, part="id,snippet", maxResults=max_results, type="video"
        ).execute()

        videos = []
        for item in search_response.get("items", []):
            videos.append({
                "platform": "youtube",
                "title": item["snippet"]["title"],
                "description": item["snippet"]["description"],
                "url": f"https://www.youtube.com/watch?v={item['id']['videoId']}",
                "thumbnail": item["snippet"]["thumbnails"]["high"]["url"]
            })
        return videos
    except Exception as e:
        print("YouTube fetch error:", e)
        return []


async def fetch_google_web(query: str, max_results: int):
    try:
        url = f"https://www.googleapis.com/customsearch/v1?q={query}&key={GOOGLE_API_KEY}&cx={GOOGLE_CSE_ID}&num={max_results}"
        async with httpx.AsyncClient() as client:
            response = await client.get(url)
        data = response.json()

        results = []
        for item in data.get("items", []):
            results.append({
                "platform": "web",
                "title": item["title"],
                "description": item.get("snippet", ""),
                "url": item["link"],
                "thumbnail": None
            })
        return results
    except Exception as e:
        print("Google fetch error:", e)
        return []


async def fetch_gemini_answers(query: str):
    try:
        headers = {"Content-Type": "application/json",
                   "Authorization": f"Bearer {GEMINI_API_KEY}"}
        body = {
            "contents": [{
                "parts": [{
                    "text": f"Provide short, educationally useful answers with references (as URLs) for the following query: {query}"
                }]
            }]
        }

        async with httpx.AsyncClient() as client:
            response = await client.post(
                "https://generativelanguage.googleapis.com/v1beta/models/gemini-pro:generateContent",
                headers=headers,
                json=body,
            )
        data = response.json()

        answers = []
        for cand in data.get("candidates", []):
            text = cand["content"]["parts"][0]["text"]
            ref = ""
            match = re.search(r"https?://\S+", text)
            if match:
                ref = match.group(0)
            answers.append({"answer": text, "reference": ref})
        return answers
    except Exception as e:
        print("Gemini API error:", e)
        return []

# Ranking
def rank_by_similarity(query: str, results: List[dict]) -> List[dict]:
    try:
        query_emb = embedding_model.embed_query(query)
        contents = [f"{r['title']} {r['description']}" for r in results]
        doc_embs = embedding_model.embed_documents(contents)
        sims = [cos_sim(torch.tensor(query_emb), torch.tensor(doc)).item()
                for doc in doc_embs]
        for r, s in zip(results, sims):
            r["similarity"] = s
        return sorted(results, key=lambda x: x["similarity"], reverse=True)
    except Exception as e:
        print("Ranking error:", e)
        return results


# Ranking
def rank_by_similarity(query: str, results: List[dict]) -> List[dict]:
    try:
        query_emb = embedding_model.embed_query(query)
        contents = [f"{r['title']} {r['description']}" for r in results]
        doc_embs = embedding_model.embed_documents(contents)
        sims = [cos_sim(torch.tensor(query_emb), torch.tensor(doc)).item()
                for doc in doc_embs]
        for r, s in zip(results, sims):
            r["similarity"] = s
        return sorted(results, key=lambda x: x["similarity"], reverse=True)
    except Exception as e:
        print("Ranking error:", e)
        return results

# Routes

@app.post("/search")
async def search_content(payload: SearchQuery, db: Session = Depends(get_db)):
    try:
        query_clean = clean_text(payload.query)
        if not query_clean:
            return {"query": payload.query, "results": []}

        tasks = []
        if "youtube" in payload.platforms:
            tasks.append(fetch_youtube_videos(
                query_clean, payload.max_results))
        if "web" in payload.platforms:
            tasks.append(fetch_google_web(query_clean, payload.max_results))

        results_lists = await asyncio.gather(*tasks) if tasks else []
        results = [item for lst in results_lists for item in (lst or [])]

        if not results:
            return {"query": payload.query, "results": []}

        ranked = rank_by_similarity(query_clean, results)

        # Upsert into DB
        for res in ranked[: payload.max_results]:
            existing = db.query(Content).filter(
                Content.url == res["url"]).first()
            if not existing:
                try:
                    emb = embedding_model.embed_query(clean_text(
                        res["title"] + " " + res["description"]))
                except Exception:
                    emb = []
                new_item = Content(
                    platform=res["platform"],
                    title=res["title"],
                    description=res["description"],
                    url=res["url"],
                    thumbnail=res.get("thumbnail"),
                    embedding=json.dumps(emb)
                )
                db.add(new_item)
        db.commit()

        return {"query": payload.query, "results": ranked[: payload.max_results]}
    except Exception as e:
        raise HTTPException(status_code=500, detail=f"Search error: {e}")



# Gemini API Wrapper
async def fetch_gemini_answers(query: str) -> list:
    try:
        url = "https://generativelanguage.googleapis.com/v1beta/models/gemini-2.5-flash-lite-preview-09-2025:generateContent"
        headers = {
            "Content-Type": "application/json",
            "x-goog-api-key": GEMINI_API_KEY
        }

        prompt = f"""
        You are an educational assistant. 
        Provide 6 concise, clear, and helpful answers to this query: "{query}"

        Each answer should:
        - Be short (2–3 sentences max)
        - End with a reliable reference link (Wikipedia, .edu, official docs, etc.)
        Format as:
        1. Answer — Reference: [URL]
        """

        payload = {
            "contents": [{"parts": [{"text": prompt}]}]
        }

        async with httpx.AsyncClient(timeout=30) as client:
            resp = await client.post(url, headers=headers, json=payload)  # use 'json=payload'
            resp.raise_for_status()
            data = resp.json()

        text_response = data.get("candidates", [{}])[0].get(
            "content", {}).get("parts", [{}])[0].get("text", "")

        # Split into multiple answers
        answers = []
        for line in text_response.split("\n"):
            if line.strip() and (line[0].isdigit() or line.startswith("-")):
                parts = line.split("— Reference:")
                if len(parts) == 2:
                    answer_text = parts[0].strip("1234567890.- ")
                    ref_link = parts[1].strip()
                    answers.append({"answer": answer_text, "reference": ref_link})
                else:
                    answers.append({"answer": line.strip(), "reference": None})

        return answers[:6]

    except Exception as e:
        raise HTTPException(status_code=500, detail=f"Gemini fetch error: {e}")


@app.post("/aiinfo")
async def ai_info(payload: SearchQuery):
    try:
        answers = await fetch_gemini_answers(payload.query)

        results = []
        for ans in answers:
            ref = ans.get("reference")
            if ref and ref.startswith("https:/") and not ref.startswith("https://"):
                ref = ref.replace("https:/", "https://", 1)
            results.append({
                "platform": "ai",
                "title": ans["answer"],
                "description": ans["answer"],
                "url": ref,
                "thumbnail": None
            })

        return {"query": payload.query, "results": results}

    except Exception as e:
        import traceback
        traceback.print_exc() 
        raise HTTPException(status_code=500, detail=f"AI Info error: {e}")


@app.post("/transcribe")
async def transcribe(file: UploadFile = File(...)):
    try:
        headers = {"authorization": ASSEMBLY_API_KEY,
                   "content-type": "application/octet-stream"}
        async with httpx.AsyncClient() as client:
            upload_resp = await client.post(ASSEMBLY_UPLOAD_URL, headers=headers, content=await file.read())
        audio_url = upload_resp.json()["upload_url"]

        transcript_req = {"audio_url": audio_url}
        async with httpx.AsyncClient() as client:
            trans_resp = await client.post(ASSEMBLY_TRANSCRIPT_URL, headers={"authorization": ASSEMBLY_API_KEY}, json=transcript_req)
        transcript_id = trans_resp.json()["id"]

        while True:
            async with httpx.AsyncClient() as client:
                poll_resp = await client.get(f"{ASSEMBLY_TRANSCRIPT_URL}/{transcript_id}", headers={"authorization": ASSEMBLY_API_KEY})
            status = poll_resp.json()["status"]
            if status == "completed":
                return {"text": clean_text(poll_resp.json().get("text", ""))}
            elif status == "error":
                raise Exception(poll_resp.json()["error"])
            await asyncio.sleep(3)
    except Exception as e:
        raise HTTPException(
            status_code=500, detail=f"Transcription error: {e}")

# ---------------------------
# Health Check
# ---------------------------
@app.get("/")
async def root():
<<<<<<< HEAD
    return {"message": "Educational Content Recommender API running "}



# ---------------------------
# Parallel orchestration of 7 agents
# ---------------------------
@app.post("/start_session")
async def start_session(req: UserRequest):
    result = orchestrator.start_session(req.user_id, req.query)
    if "error" in result:
        raise HTTPException(status_code=400, detail=result["error"])
    return result

@app.post("/submit_answers")
async def submit_answers(sub: AnswerSubmission):
    result = orchestrator.submit_answers(sub.session_id, sub.answers)
    if "error" in result:
        raise HTTPException(status_code=400, detail=result["error"])
    return result

@app.get("/session/{session_id}")
async def get_session(session_id: str):
    ctx = orchestrator.get_context(session_id)
    if not ctx:
        raise HTTPException(status_code=404, detail="Session not found")
    return ctx
=======
    return {"message": "Educational Content Recommender API running ✅"}
  
# ---------------------------
# Pdf transcribe
# ---------------------------

from fastapi import FastAPI, UploadFile, File
import os
from pdf_utils import extract_text_from_pdf
from agents.pdf_query import analyze_pdf_text, parse_analysis

@app.post("/upload-pdf/")
async def upload_pdf(file: UploadFile = File(...)):
    temp_path = f"temp_{file.filename}"
    try:
        content = await file.read()
        with open(temp_path, "wb") as f:
            f.write(content)

        text = extract_text_from_pdf(temp_path)
        if not text.strip():
            raise HTTPException(status_code=400, detail="No text found in PDF")

        # Analyze large PDF with chunking
        result = analyze_pdf_text(text)
        return result

    except Exception as e:
        raise HTTPException(status_code=500, detail=str(e))
    finally:
        if os.path.exists(temp_path):
            os.remove(temp_path)



import google.generativeai as genai

genai.configure(api_key=os.getenv("GEMINI_API_KEY"))
class QuestionRequest(BaseModel):
    text: str
    question: str

@app.post("/ask-pdf/")
async def ask_pdf(request: QuestionRequest):
    """
    User asks a question about the uploaded PDF.
    We feed the full text + question into Gemini for contextual answer.
    """
    # Use GenerativeModel for generating content
    model = genai.GenerativeModel("gemini-2.5-flash")

    prompt = (
        "You are a helpful assistant for understanding PDFs.\n"
        "Answer the question **based only** on the provided document content.\n"
        "If the answer is not present, say 'The document does not mention this clearly.'\n\n"
        f"Document Text:\n{request.text[:8000]}\n\n"
        f"User Question: {request.question}"
    )

    response = model.generate_content(prompt)

    return {"answer": response.text.strip()}

#-----------------
#personal endpoint
#-----------------
from personal_mongo import router as personal_router

app.include_router(personal_router)

from auth import router as auth_router
app.include_router(auth_router, prefix="/api/auth")

from recommendations import router as recommendation_router
app.include_router(recommendation_router)


from user import router as user_router
app.include_router(user_router,prefix="/api")

from ai_description import router as ai_router
app.include_router(ai_router)
>>>>>>> c869cdf1
<|MERGE_RESOLUTION|>--- conflicted
+++ resolved
@@ -335,14 +335,9 @@
 # ---------------------------
 @app.get("/")
 async def root():
-<<<<<<< HEAD
     return {"message": "Educational Content Recommender API running "}
 
-
-
-# ---------------------------
 # Parallel orchestration of 7 agents
-# ---------------------------
 @app.post("/start_session")
 async def start_session(req: UserRequest):
     result = orchestrator.start_session(req.user_id, req.query)
@@ -363,8 +358,6 @@
     if not ctx:
         raise HTTPException(status_code=404, detail="Session not found")
     return ctx
-=======
-    return {"message": "Educational Content Recommender API running ✅"}
   
 # ---------------------------
 # Pdf transcribe
@@ -396,8 +389,6 @@
     finally:
         if os.path.exists(temp_path):
             os.remove(temp_path)
-
-
 
 import google.generativeai as genai
 
@@ -446,4 +437,3 @@
 
 from ai_description import router as ai_router
 app.include_router(ai_router)
->>>>>>> c869cdf1
